--- conflicted
+++ resolved
@@ -1,10 +1,6 @@
 {
   "name": "react-native-pie",
-<<<<<<< HEAD
-  "version": "0.6.2",
-=======
   "version": "1.0.0",
->>>>>>> d7a135b6
   "description": "a pie chart for react native",
   "main": "src/Pie.js",
   "scripts": {
